# Changelog

## Unreleased

<<<<<<< HEAD
* Fixed invalid `first_name` validation in the account form modal.
=======
* Shared public forms now don't allow creating new options
  for single and multiple select fields.
>>>>>>> a56d97ba
* Fixed bug where the arrow keys of a selected cell didn't work when they were not
  rendered.
* Select new view immediately after creation.
* Added group context menu to sidebar.
* Fixed Airtable import bug where the import would fail if a row is empty.
* Fixed occasional UnpicklingError error when getting a value from the model cache. 
* Fixed a problem where a form view with link row fields sends duplicate lookup requests.
* Pin backend python dependencies using pip-tools.
* Fixed the reactivity of the row values of newly created fields in some cases.
* Made it possible to impersonate another user as premium admin.
* Added `is days ago` filter to date field.
* Fixed a bug that made it possible to delete created on/modified by fields on the web frontend.
* Allow the setting of max request page size via environment variable.
* Introduced read only lookup of foreign row by clicking on a link row relationship in 
  the grid view row modal.
* Boolean field converts the word `checked` to `True` value.
* Fixed a bug where the backend would fail hard updating token permissions for deleted tables.
* Fixed the unchecked percent aggregation calculation
* Raise Airtable import task error and fixed a couple of minor import bugs.
* Add loading bar when syncing templates to make it obvious Baserow is still loading.
* Fixed bug where old values are missing in the update trigger of the webhook.
* Scroll to the first error message if the form submission fail
* Improved backup_baserow spltting multiselect through tables in separate batches.
* Fixed a bug that truncated characters for email in the sidebar
* **breaking change** The API endpoint `/api/database/formula/<field_id>/type/` now requires
  `table_id` instead of `field_id`, and also `name` in the request body.
* Added support in dev.sh for KDE's Konsole terminal emulator.
* Fixed a bug that would sometimes cancel multi-cell selection.
* Upgraded node runtime to v16.14.0
* Cache aggregation values to improve performances
* Added new endpoint to get all configured aggregations for a grid view
* Fixed DONT_UPDATE_FORMULAS_AFTER_MIGRATION env var not working correctly.
* Stopped the generated model cache clear operation also deleting all other redis keys.
* Added Spanish and Italian languages.
* Added undo/redo.

## Released (2022-03-03 1.9.1)

* Fixed bug when importing a formula or lookup field with an incorrect empty value.
* New templates:
    * Non-profit Organization Management
    * Elementary School Management
    * Call Center Log
    * Individual Medical Record
    * Trip History
    * Favorite Food Places
    * Wedding Client Planner
* Updated templates:
    * Holiday Shopping
    * Company Asset Tracker
    * Personal Health Log
    * Recipe Book
    * Student Planner
    * Political Campaign Contributions
* Upgraded `drf-spectacular`. Flag-style query parameters like `count` will now be displayed
  as `boolean` instead of `any` in the OpenAPI documentation. However, the behavior of these 
  flags is still the same.
* Fixed API docs enum warnings. Removed `number_type` is no longer displayed in the API docs.
* Fix the Baserow Heroku install filling up the hobby postgres by disabling template 
  syncing by default.

## Released (2022-03-02 1.9)

* Added accept `image/*` attribute to the form cover and logo upload. 
* Added management to import a shared Airtable base.
* Added web-frontend interface to import a shared Airtable base.
* Fixed adding new fields in the edit row popup that require refresh in Kanban and Form views.
* Cache model fields when generating model.
* Fixed `'<' not supported between instances of 'NoneType' and 'int'` error. Blank 
  string for a decimal value is now converted to `None` when using the REST API.
* Moved the in component `<i18n>` translations to JSON files. 
* Fix restoring table linking to trashed tables creating invalid link field. 
* Fixed not being able to create or convert a single select field with edge case name.
* Add Kanban view filters.
* Fix missing translation when importing empty CSV
* Fixed OpenAPI spec. The specification is now valid and can be used for imports to other
  tools, e.g. to various REST clients.
* Added search to gallery views.
* Views supporting search are properly updated when a column with a matching default value is added.
* Allow for group registrations while public registration is closed
* Allow for signup via group invitation while public registration is closed.
* **breaking change** Number field has been changed and doesn't use `number_type` property 
  anymore. The property `number_decimal_places` can be now set to `0` to indicate integers
  instead.
* Fixed error when the select row modal is closed immediately after opening.
* Add footer aggregations to grid view
* Hide "Export view" button if there is no valid exporter available
* Fix Django's default index naming scheme causing index name collisions.
* Added multi-cell selection and copying.
* Add "insert left" and "insert right" field buttons to grid view head context buttons.
* Workaround bug in Django's schema editor sometimes causing incorrect transaction 
  rollbacks resulting in the connection to the database becoming unusable.
* Rework Baserow docker images so they can be built and tested by gitlab CI.
* Bumped some backend and web-frontend dependencies.
* Remove runtime mjml service and pre-render email templates at build time.
* Add the all-in-one Baserow docker image.
* Migrate the Baserow Cloudron and Heroku images to work from the all-in-one.
* **breaking change** docker-compose.yml now requires secrets to be setup by the user,
  listens by default on 0.0.0.0:80 with a Caddy reverse proxy, use BASEROW_PUBLIC_URL 
  and BASEROW_CADDY_ADDRESSES now to configure a domain with optional auto https.
* Add health checks for all services.
* Ensure error logging is enabled in the Backend even when DEBUG is off.
* Removed upload file size limit.

## Released (2022-01-13 1.8.2)

* Fix Table Export showing blank modal.
* Fix vuelidate issues when baserow/web-frontend used as dependency. 

## Released (2022-01-13 1.8.1)

* Fixed migration failing when upgrading a version of Baserow installed using Postgres 
  10 or lower.
* Fixed download/preview files from another origin

## Released (2022-01-13)

* Fixed frontend errors occurring sometimes when mass deleting and restoring sorted 
  fields
* Added French translation.
* Added Video, Audio, PDF and some Office file preview.
* Added rating field type.
* Fix deleted options that appear in the command line JSON file export.
* Fix subtracting date intervals from dates in formulas in some situations not working.
* Added day of month filter to date field.
* Added gallery view.
  * Added cover field to the gallery view.
* Added length is lower than filter.
* **dev.sh users** Fixed bug in dev.sh where UID/GID were not being set correctly, 
  please rebuild any dev images you are using.
* Replaced the table `order` index with an `order, id` index to improve performance.
* **breaking change** The API endpoint to rotate a form views slug has been moved to
  `/database/views/${viewId}/rotate-slug/`.
* Increased maximum length of application name to 160 characters.
* Fixed copying/pasting for date field.
* Added ability to share grid views publicly.
* Allow changing the text of the submit button in the form view.
* Fixed reordering of single select options when initially creating the field.
* Improved performance by not rendering cells that are out of the view port.
* Fix bug where field options in rare situations could have been duplicated.
* Focused the search field when opening the modal to link a table row.
* Fixed order of fields in form preview.
* Fix the ability to make filters and sorts on invalid formula and lookup fields.
* Fixed bug preventing trash cleanup job from running after a lookup field was converted
  to another field type.
* Added cover field to the Kanban view.
* Fixed bug where not all rows were displayed on large screens.
* New templates:
    * Car Maintenance Log
    * Teacher Lesson Plans
    * Business Conference Event
    * Restaurant Management
* Updated templates:
    * Healthcare Facility Management
    * Apartment Hunt
    * Recipe Book
    * Commercial Property Management

## Released (2021-11-25)

* Increase Webhook URL max length to 2000.
* Fix trashing tables and related link fields causing the field dependency graph to
  become invalid.
* Fixed not executing premium tests.

## Released (2021-11-24)

* Fixed a bug where the frontend would fail hard if a table with no views was accessed.
* Tables can now be opened in new browser tabs.
* **Breaking Change**: Baserow's `docker-compose.yml` now allows setting the MEDIA_URL
  env variable. If using MEDIA_PORT you now need to set MEDIA_URL also.
* **Breaking Change**: Baserow's `docker-compose.yml` container names have changed to
  no longer be hardcoded to prevent naming clashes.
* Added a licensing system for the premium version.
* Fixed bug where it was possible to create duplicate trash entries.
* Fixed propType validation error when converting from a date field to a boolean field.
* Deprecate internal formula field function field_by_id.
* Made it possible to change user information.
* Added table webhooks functionality.
* Added extra indexes for user tables increasing performance.
* Add lookup field type.
* Add aggregate formula functions and the lookup formula function.
* Fixed date_diff formula function.
* Fixed a bug where the frontend would fail hard when converting a multiple select field
  inside the row edit modal.
* Added the kanban view.
* New templates:
    * House Search
    * Personal Health Log
    * Job Search
    * Single Trip Planner
    * Software Application Bug Tracker
* Updated templates:
    * Commercial Property Management
    * Company Asset Tracker
    * Wedding Planner
    * Blog Post Management
    * Home Inventory
    * Book Writing Guide
    * Political Campaign Contributions
    * Applicant Tracker

## Released (2021-10-05)

* Introduced new endpoint to get and update user account information.
* Fixed bug where a user could not be edited in the admin interface without providing 
  a password.
* Fixed bug where sometimes fields would not be ordered correctly in view exports.
* Fixed bug where brand-new fields weren't included in view exports.
* Fixed error when pasting into a single select field.
* Pasting the value of a single select option into a single select field now selects the
  first option with that value.
* The API now returns appropriate errors when trying to create a field with a name which is too long.
* Importing table data with a column name that is too long will now truncate that name.
* Fixed error when rapidly switching between template tables or views in the template 
  preview.
* Upgraded Django to version 3.2.6 and also upgraded all other backend libraries to 
  their latest versions.
* Fix minor error that could sometimes occur when a row and it's table/group/database
  were deleted in rapid succession.
* Fix accidentally locking of too many rows in various tables during update operations.
* Introduced the has file type filter.
* Fixed bug where the backend would fail hard when an invalid integer was provided as
  'before_id' when moving a row by introducing a decorator to validate query parameters.
* Fixed bug where copying a cell containing a null value resulted in an error.
* Added "Multiple Select" field type.
* Fixed a bug where the currently selected view was not in the viewport of the parent.
* Fixed a bug where views context would not scroll down after a new view has been added.
* New templates:
    * Recipe Book
    * Healthcare Facility Management
    * Bucket List
    * Apartment Hunt
    * Holiday Shopping
    * Email Marketing Campaigns
    * Book Writing Guide
    * Home Inventory
    * Political Campaign Contributions
* Updated templates:
    * Blog Post Management
* Fixed a bug where the backend would fail hard when trying to order by field name without
  using `user_field_names`.
* Added "Formula" field type with 30+ useful functions allowing dynamic per row
  calculations.

## Released (2021-08-11)

* Made it possible to leave a group.
* Changed web-frontend `/api/docs` route into `/api-docs`.
* Bumped the dependencies.
* The internal setting allowing Baserow to run with the user tables in a separate 
  database has been removed entirely to prevent data integrity issues.
* Fixed bug where the currently selected dropdown item is out of view from the dropdown
  window when scrolling with the arrow keys.
* Introduced link row field has row filter.
* Made the form view compatible with importing and exporting.
* Made it possible to use the "F2"-Key to edit a cell without clearing the cell content.
* Added password validation to password reset page.
* Add backup and restore database management commands.
* Dropped the `old_name` column.
* Hide view types that can't be exported in the export modal.
* Relaxed the URL field validator and made it consistent between the backend and 
  web-frontend.
* Fixed nuxt not restarting correctly using the provided Baserow supervisor config file.
* Added steps on how to configure Baserow to send emails in the install-on-ubuntu guide.
* Enabled password validation in the backend.
* **Premium**: You can now comment and discuss rows with others in your group, click the
  expand row button at the start of the row to view and add comments.
* Added "Last Modified" and "Created On" field types.
* Fixed moment issue if core is installed as a dependency.
* New templates:
  * Blog Post Management
* Updated templates:
  * Personal Task Manager
  * Wedding Planning
  * Book Catalog
  * Applicant Tracker
  * Project Tracker

## Released (2021-07-16)

* Fix bug preventing fields not being able to be converted to link row fields in some
  situations.

## Released (2021-07-15)

* **Breaking Change**: Baserow's `docker-compose.yml` no longer exposes ports for 
  the `db`, `mjml` and `redis` containers for security reasons. 
* **Breaking Change**: `docker-compose.yml` will by default only expose Baserow on 
  `localhost` and not `0.0.0.0`, meaning it will not be accessible remotely unless 
  manually configured.

## Released (2021-07-13)

* Added a Heroku template and one click deploy button.
* Fixed bug preventing the deletion of rows with a blank single select primary field.
* Fixed error in trash cleanup job when deleting multiple rows and a field from the
  same table at once.

## Released (2021-07-12)

* Made it possible to list table field meta-data with a token.
* Added form view.
* The API endpoint to update the grid view field options has been moved to
  `/api/database/views/{view_id}/field-options/`.
* The email field's validation is now consistent and much more permissive allowing most 
  values which look like email addresses.
* Add trash where deleted apps, groups, tables, fields and rows can be restored 
  deletion.
* Fix the create group invite endpoint failing when no message provided.
* Single select options can now be ordered by drag and drop. 
* Added before and after date filters.
* Support building Baserow out of the box on Ubuntu by lowering the required docker
  version to build Baserow down to 19.03.
* Disallow duplicate field names in the same table, blank field names or field names
  called 'order' and 'id'. Existing invalid field names will be fixed automatically. 
* Add user_field_names GET flag to various endpoints which switches the API to work
  using actual field names and not the internal field_1,field_2 etc identifiers.
* Added templates:
  * Commercial Property Management
  * Company Asset Tracker
  * Student Planner

## Released (2021-06-02)

* Fixed bug where the grid view would fail hard if a cell is selected and the component
  is destroyed.
* Made it possible to import a JSON file when creating a table.
* Made it possible to order the views by drag and drop.
* Made it possible to order the groups by drag and drop.
* Made it possible to order the applications by drag and drop.
* Made it possible to order the tables by drag and drop.
* **Premium**: Added an admin dashboard.
* **Premium**: Added group admin area allowing management of all baserow groups.
* Added today, this month and this year filter.
* Added a page containing external resources to the docs.
* Added a human-readable error message when a user tries to sign in with a deactivated
  account.
* Tables and views can now be exported to CSV (if you have installed using the ubuntu 
  guide please use the updated .conf files to enable this feature).
* **Premium** Tables and views can now be exported to JSON and XML.
* Removed URL field max length and fixed the backend failing hard because of that.
* Fixed bug where the focus of an Editable component was not always during and after
  editing if the parent component had overflow hidden.
* Fixed bug where the selected view would still be visible after deleting it.
* Templates:
  * Lightweight CRM
  * Wedding Planning
  * Book Catalog
  * App Pitch Planner

## Released (2021-05-11)

* Added configurable field limit.
* Fixed memory leak in the `link_row` field.
* Switch to using a celery based email backend by default.
* Added `--add-columns` flag to the `fill_table` management command. It creates all the
  field types before filling the table with random data.
* Reworked Baserow's Docker setup to be easier to use, faster to build and more secure.
* Make the view header more compact when the content doesn't fit anymore.
* Allow providing a `template_id` when registering a new account, which will install
  that template instead of the default database.
* Made it possible to drag and drop rows in the desired order.
* Fixed bug where the rows could get out of sync during real time collaboration.
* Made it possible to export and import the file field including contents.
* Added `fill_users` admin management command which fills baserow with fake users.
* Made it possible to drag and drop the views in the desired order.
* **Premium**: Added user admin area allowing management of all baserow users.

## Released (2021-04-08)

* Added support for importing tables from XML files.
* Added support for different** character encodings when importing CSV files.
* Prevent websocket reconnect loop when the authentication fails.
* Refactored the GridView component and improved interface speed.
* Prevent websocket reconnect when the connection closes without error.
* Added gunicorn worker test to the CI pipeline.
* Made it possible to re-order fields in a grid view.
* Show the number of filters and sorts active in the header of a grid view.
* The first user to sign-up after installation now gets given staff status.
* Rename the "includes" get parameter across all API endpoints to "include" to be 
  consistent.
* Add missing include query parameter and corresponding response attributes to API docs. 
* Remove incorrectly included "filters_disabled" field from 
  list_database_table_grid_view_rows api endpoint.
* Show an error to the user when the web socket connection could not be made and the
  reconnect loop stops.
* Fixed 100X backend web socket errors when refreshing the page.
* Fixed SSRF bug in the file upload by URL by blocking urls to the private network.
* Fixed bug where an invalid date could be converted to 0001-01-01.
* The list_database_table_rows search query parameter now searches all possible field
  types.
* Add Phone Number field.
* Add support for Date, Number and Single Select fields to the Contains and Not Contains
  view 
  filters.
* Searching all rows can now be done by clicking the new search icon in the top right.

## Released (2021-03-01)

* Redesigned the left sidebar.
* Fixed error when a very long user file name is provided when uploading.
* Upgraded DRF Spectacular dependency to the latest version.
* Added single select field form option validation.
* Changed all cookies to SameSite=lax.
* Fixed the "Ignored attempt to cancel a touchmove" error.
* Refactored the has_user everywhere such that the raise_error argument is used when
  possible.
* Added Baserow Cloudron app.
* Fixed bug where a single select field without options could not be converted to a
  another field.
* Fixed bug where the Editable component was not working if a prent a user-select:
  none; property.
* Fail hard when the web-frontend can't reach the backend because of a network error.
* Use UTC time in the date picker.
* Refactored handler get_* methods so that they never check for permissions.
* Made it possible to configure SMTP settings via environment variables.
* Added field name to the public REST API docs.
* Made the public REST API docs compatible with smaller screens.
* Made it possible for the admin to disable new signups.
* Reduced the amount of queries when using the link row field.
* Respect the date format when converting to a date field.
* Added a field type filename contains filter.

## Released (2021-02-04)

* Upgraded web-frontend dependencies.
* Fixed bug where you could not convert an existing field to a single select field
  without select options.
* Fixed bug where is was not possible to create a relation to a table that has a single
  select as primary field.
* Implemented real time collaboration.
* Added option to hide fields in a grid view.
* Keep token usage details.
* Fixed bug where an incompatible row value was visible and used while changing the
  field type.
* Fixed bug where the row in the RowEditModel was not entirely reactive and wouldn't be
  updated when the grid view was refreshed.
* Made it possible to invite other users to a group.

## Released (2021-01-06)

* Allow larger values for the number field and improved the validation.
* Fixed bug where if you have no filters, but the filter type is set to `OR` it always
  results in a not matching row state in the web-frontend.
* Fixed bug where the arrow navigation didn't work for the dropdown component in
  combination with a search query.
* Fixed bug where the page refreshes if you press enter in an input in the row modal.
* Added filtering by GET parameter to the rows listing endpoint.
* Fixed drifting context menu.
* Store updated and created timestamp for the groups, applications, tables, views,
  fields and rows.
* Made the file name editable.
* Made the rows orderable and added the ability to insert a row at a given position.
* Made it possible to include or exclude specific fields when listing rows via the API.
* Implemented a single select field.
* Fixed bug where inserting above or below a row created upon signup doesn't work
  correctly.

## Released (2020-12-01)

* Added select_for_update where it was still missing.
* Fixed API docs scrollbar size issue.
* Also lint the backend tests.
* Implemented a switch to disable all filters without deleting them.
* Made it possible to order by fields via the rows listing endpoint.
* Added community chat to the readme.
* Made the cookies strict and secure.
* Removed the redundant _DOMAIN variables.
* Set un-secure lax cookie when public web frontend url isn't over a secure connection.
* Fixed bug where the sort choose field item didn't have a hover effect.
* Implemented a file field and user files upload.
* Made it impossible for the `link_row` field to be a primary field because that can
  cause the primary field to be deleted.

## Released (2020-11-02)

* Highlight the row of a selected cell.
* Fixed error when there is no view.
* Added Ubuntu installation guide documentation.
* Added Email field.
* Added importer abstraction including a CSV and tabular paste importer.
* Added ability to navigate dropdown menus with arrow keys.
* Added confirmation modals when the user wants to delete a group, application, table,
  view or field.
* Fixed bug in the web-frontend URL validation where a '*' was invalidates.
* Made it possible to publicly expose the table data via a REST API.

## Released (2020-10-06)

* Prevent adding a new line to the long text field in the grid view when selecting the
  cell by pressing the enter key.
* Fixed The table X is not found in the store error.
* Fixed bug where the selected name of the dropdown was not updated when that name was
  changed.
* Fixed bug where the link row field is not removed from the store when the related
  table is deleted.
* Added filtering of rows per view.
* Fixed bug where the error message of the 'Select a table to link to' was not always
  displayed.
* Added URL field.
* Added sorting of rows per view.

## Released (2020-09-02)

* Added contribution guidelines.
* Fixed bug where it was not possible to change the table name when it contained a link
  row field.

## Released (2020-08-31)

* Added field that can link to the row of another table.
* Fixed bug where the text_default value changed to None if not provided in a patch
  request.
* Block non web frontend domains in the base url when requesting a password reset
  email.
* Increased the amount of password characters to 256 when signing up.
* Show machine readable error message when the signature has expired.

## Released (2020-07-20)

* Added raises attribute to the docstrings.
* Added OpenAPI docs.
* Refactored all SCSS classes to BEM naming.
* Use the new long text field, date field and view's field options for the example 
  tables when creating a new account. Also use the long text field when creating a new 
  table.
* Removed not needed api v0 namespace in url and python module.
* Fixed keeping the datepicker visible in the grid view when selecting a date for the 
  first time.
* Improved API 404 errors by providing a machine readable error.
* Added documentation markdown files.
* Added cookiecutter plugin boilerplate.

## Released (2020-06-08)

* Fixed not handling 500 errors.
* Prevent row context menu when right clicking on a field that's being edited.
* Added row modal editing feature to the grid view.
* Made it possible to resize the field width per view.
* Added validation and formatting for the number field.
* Cancel the editing state of a fields when the escape key is pressed.
* The next field is now selected when the tab character is pressed when a field is
  selected.
* Changed the styling of the notification alerts.
* Fixed error when changing field type and the data value wasn't in the correct
  format.
* Update the field's data values when the type changes.
* Implemented reset forgotten password functionality.
* Fill a newly created table with some initial data.
* Enabled the arrow keys to navigate through the fields in the grid view.
* Fixed memory leak bug.
* Use environment variables for all settings.
* Normalize the users email address when signing up and signing in.
* Use Django REST framework status code constants instead of integers.
* Added long text field.
* Fixed not refreshing token bug and improved authentication a little bit.
* Introduced copy, paste and delete functionality of selected fields.
* Added date/datetime field.
* Improved grid view scrolling for touch devices.
* Implemented password change function and settings popup.<|MERGE_RESOLUTION|>--- conflicted
+++ resolved
@@ -2,12 +2,9 @@
 
 ## Unreleased
 
-<<<<<<< HEAD
 * Fixed invalid `first_name` validation in the account form modal.
-=======
 * Shared public forms now don't allow creating new options
   for single and multiple select fields.
->>>>>>> a56d97ba
 * Fixed bug where the arrow keys of a selected cell didn't work when they were not
   rendered.
 * Select new view immediately after creation.
