--- conflicted
+++ resolved
@@ -40,13 +40,10 @@
 * Stopped the generated model cache clear operation also deleting all other redis keys.
 * Added Spanish and Italian languages.
 * Added undo/redo.
-<<<<<<< HEAD
 * Fixed bug where the link row field `link_row_relation_id` could when two simultaneous
   requests are made.
-=======
 * Added password protection for publicly shared grids and forms.
 * Made views trashable.
->>>>>>> c2d102c7
 
 ## Released (2022-03-03 1.9.1)
 
