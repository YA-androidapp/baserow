--- conflicted
+++ resolved
@@ -1,11 +1,7 @@
 [flake8]
 max-line-length = 88
-<<<<<<< HEAD
-extend-ignore = E203, W503
+extend-ignore = E203, W503, F541
 exclude =
     .git,
     __pycache__,
-    src/baserow/contrib/database/formula/parser/generated
-=======
-extend-ignore = E203, W503, F541
->>>>>>> 35215c22
+    src/baserow/contrib/database/formula/parser/generated